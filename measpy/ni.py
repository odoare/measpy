import nidaqmx
from measpy.measurement import (Signal,
                    Measurement,
                    ms)

import numpy as np
from numpy.matlib import repmat

from datetime import datetime
import nidaqmx.constants as niconst

def n_to_ain(n):
    return 'ai'+str(n-1)
def n_to_aon(n):
    return 'ao'+str(n-1)

def run_ni_measurement(M):
    system = nidaqmx.system.System.local()
    nsamps = int(round(M.dur*M.fs))

    if M.device_type!='ni':
        print("Warning: deviceType != 'ni'. Changing to 'ni'.")
        M.device_type='ni'
    if M.in_device=='':
        print("Warning: no output device specified, changing to "+system.devices[0].name)
        M.in_device=system.devices[0].name
    if M.out_device=='':
        print("Warning: no output device specified, changing to "+system.devices[0].name)
        M.out_device=system.devices[0].name
    now = datetime.now()
<<<<<<< HEAD
    M.date = now.strftime("%Y%m%d")
    M.time = now.strftime("%H%M%S")
=======
    M.date = now.strftime("%Y-%m-%d")
    M.time = now.strftime("%H:%M:%S")
>>>>>>> dbfec879

    # Insert a synchronization peak at the begining of the output signals
    if M.out_sig==None:
        dursync=0
        effsync=False
    elif M.io_sync>0:
        if M.io_sync in M.in_map:
            nout = M.x.shape[1]
            peaks = repmat(ms.picv(M.fs),nout,1).T
            zers = repmat(np.zeros(int(M.fs)),nout,1).T
            outx = np.block([[peaks],[M.x],[zers]])
            effsync = True
            dursync=4
            indsearch=M.in_map.index(M.io_sync)
        else:
            print('io_sync channel not present in in_map, no sync is done')
            outx=M.x
            dursync=0
            effsync=False
    else:
        outx=M.x
        dursync=0
        effsync=False

    nsamps = int(round((dursync+M.dur)*M.fs))

    intask = nidaqmx.Task(new_task_name="in") # read task

    if M.out_sig!=None:
        outtask = nidaqmx.Task(new_task_name="out") # write task

    # Set up the read tasks
    for n in M.in_map:
        print(n_to_ain(n))
        intask.ai_channels.add_ai_voltage_chan(
            physical_channel=M.in_device + "/" + n_to_ain(n),
            terminal_config=niconst.TerminalConfiguration.DEFAULT,
            min_val=-10, max_val=10,
            units=niconst.VoltageUnits.VOLTS)

    intask.timing.cfg_samp_clk_timing(
        rate=M.fs,
        source="OnboardClock",
        active_edge=niconst.Edge.FALLING,
        sample_mode=niconst.AcquisitionType.FINITE, samps_per_chan=nsamps)


    if M.out_sig!=None:
        # Set up the write tasks, use the sample clock of the Analog input if possible
        for n in M.out_map:   
            outtask.ao_channels.add_ao_voltage_chan(
                physical_channel=M.out_device + "/" + n_to_aon(n), 
                min_val=-10, max_val=10,
                units=niconst.VoltageUnits.VOLTS)

        try:
            outtask.timing.cfg_samp_clk_timing(
                rate=M.fs,
                source="/" + M.in_device + "/ai/SampleClock", #"OnboardClock",
                active_edge=niconst.Edge.FALLING,
                sample_mode=niconst.AcquisitionType.FINITE, samps_per_chan=nsamps)
        except:
            print("Error when choosing \""+"/" + M.in_device + "/ai/SampleClock\" as clock source, let's try \"OnboardClock\" ")
            outtask.timing.cfg_samp_clk_timing(
                rate=M.fs,
                source="OnboardClock",
                active_edge=niconst.Edge.FALLING,
                sample_mode=niconst.AcquisitionType.FINITE, samps_per_chan=nsamps)

        if len(M.out_map)==1:
            outtask.write(outx[:,0], auto_start=False)
        else:
            outtask.write(outx.T, auto_start=False)

        outtask.start() # Start the write task first, waiting for the analog input sample clock

<<<<<<< HEAD
    outtask.start() # Start the write task first, waiting for the analog input sample clock
    y = intask.read(nsamps,timeout=M.dur) # Start the read task
=======
    y = intask.read(nsamps) # Start the read task
>>>>>>> dbfec879

    intask.close()

    if M.out_sig!=None:
        outtask.close()

    y=np.array(y).T

    if effsync:
        posmax = int( np.argmax(y[int(0.25*M.fs*2):int(0.75*M.fs*2),indsearch]) + 0.75*M.fs*2 )
        print(posmax)
        y = y[posmax:posmax+M.fs*M.dur,:]

    if len(M.in_map)==1:
        M.data[M.in_name[0]].raw = y
    else:
        n=0
        for s in M.in_name: 
            M.data[s].raw = y[:,n]
            n+=1

Measurement.run_measurement=run_ni_measurement<|MERGE_RESOLUTION|>--- conflicted
+++ resolved
@@ -28,13 +28,9 @@
         print("Warning: no output device specified, changing to "+system.devices[0].name)
         M.out_device=system.devices[0].name
     now = datetime.now()
-<<<<<<< HEAD
+
     M.date = now.strftime("%Y%m%d")
     M.time = now.strftime("%H%M%S")
-=======
-    M.date = now.strftime("%Y-%m-%d")
-    M.time = now.strftime("%H:%M:%S")
->>>>>>> dbfec879
 
     # Insert a synchronization peak at the begining of the output signals
     if M.out_sig==None:
@@ -111,12 +107,7 @@
 
         outtask.start() # Start the write task first, waiting for the analog input sample clock
 
-<<<<<<< HEAD
-    outtask.start() # Start the write task first, waiting for the analog input sample clock
     y = intask.read(nsamps,timeout=M.dur) # Start the read task
-=======
-    y = intask.read(nsamps) # Start the read task
->>>>>>> dbfec879
 
     intask.close()
 
