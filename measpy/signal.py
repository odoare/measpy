# measpysignal.py
# 
# Signal helper functions for measpy
#
# OD - 2021

import numpy as np
import matplotlib.pyplot as plt
from scipy.signal import welch, csd, coherence, resample
from scipy.io.wavfile import write, read
import csv
from pint import UnitRegistry

# TODO :
# - Analysis functions of signals : levels dBSPL, resample
# - Calibrations
# - Apply dBA, dBC or any calibration curve to a signal

PREF = 20e-6 # Acoustic pressure reference level
ur=UnitRegistry()


class Signal:
    """ Defines a signal object

        A signal is a temporal series of values.
        The object has the following properties :
            - desc : The description of the signal (string)
            - unit : The physical unit
            - cal : The calibration (in V/unit)
            - dbfs : The input voltage for a raw value of 1
            - fs : The sampling frequency
            - _rawvalues : A numpy array of raw values
        
        Setters and getters properties:
            - values (values expressed in unit, calibrations applied)
            - volts (only dbfs applied)
            - raw (same as _rawvalues)
            - length (data length)
            - dur (duration in seconds)
            - time (time array)
    """

    def __init__(self,x=None,desc='A signal',fs=1,unit='1',cal=1.0,dbfs=1.0):
        self._rawvalues = np.array(x)
        self.desc = desc
        self.unit = ur.Unit(unit)
        self.cal = cal
        self.dbfs = dbfs
        self.fs = fs
        
    def as_signal(self,x):
        return Signal(x=x,fs=self.fs,unit=self.unit.format_babel(),cal=self.cal,dbfs=self.dbfs)

    def plot(self):
        plt.plot(self.time,self.values)
        plt.xlabel('Time (s)')
        plt.ylabel(self.desc+'  ['+self.unit.format_babel()+']')

    def psd(self,**kwargs):
        """ Compute power spectral density of the signal object """ 
        out = Spectral_data('PSD of '+self.desc,self.fs,self.unit**2)
        _, out.values = welch(self.values, **kwargs)
        return out

    def rms_smooth(self,l=100):
        """ Compute the RMS of the Signal over windows of width l
        """
        out = self.as_signal(np.sqrt(smooth(self.values**2,l)),
                                desc=self.desc+'-->RMS smoothed on '+str(l)+' data points')
        return out

    def dBSPL(self,l=100):
        """ If the data is an acoustic pressure, computes the Sound
            Pressure Level in dB, as the 20Log(RMS/Pref)
        """
        out = self.rms_smooth()
        out.values = 20*np.log10(out.values/PREF)
        out.desc = out.desc+'-->/PREF (in dB)'
        return out

    def resample(self,fs):
        out = self.as_signal(resample(self.raw,round(len(self.raw)*fs/self.fs))
                                fs=fs,
                                desc=self.desc+'-->resampled to '+str(fs)+'Hz')
        return out

    def tfe(self, x, **kwargs):
        """ Compute transfer function between signal x and the actual signal
        """
        if self.fs!=x.fs:
            raise Exception('Sampling frequencies have to be the same')
        if self.length!=x.length:
            raise Exception('Lengths have to be the same')
        out = Spectral_data(desc='Transfer function between '+x.desc+' and '+self.desc,
                                fs=self.fs,
                                unit=self.unit/x.unit)
        _, p = welch(x.values, **kwargs)
        _, c = csd(self.values, x.values, **kwargs)
        out.values = c/p
        return out
    
    def coh(self, x, **kwargs):
        """ Compute the coherence between signal x and the actual signal
        """
        if self.fs!=x.fs:
            raise Exception('Sampling frequencies have to be the same')
        if self.length!=x.length:
            raise Exception('Lengths have to be the same')
        out = Spectral_data(desc='Coherence between '+x.desc+' and '+self.desc,
                                fs=self.fs,
                                unit=self.unit/x.unit)
        _, out.values = coherence(self.values, x.values, **kwargs)
        return out
    
    def cut(self,pos):
        self.desc = self.desc+"-->Cut between "+str(pos[0])+" and "+str(pos[1])
        self.values = self.values[pos[0]:pos[1]]
    
    def fade(self,fades):
        self.desc = self.desc+"-->Fades"
        self.values = _apply_fades(self.values,fades)

    def tfe_farina(self, freqs):
        """ Compute the transfer function between x and the actual signal
            where x is a log sweep of same duration between freqs[0] and
            freq[1]
        """
        out = Spectral_data(desc='Transfert function between input log sweep and '+self.desc,
<<<<<<< HEAD
                                unit=self.unit/ur.V)
=======
                                fs=self.fs,
                                unit=self.unit+'/V')
>>>>>>> e40a284a
        leng = int(2**np.ceil(np.log2(self.length)))
        Y = np.fft.rfft(self.values,leng)/self.fs
        f = np.linspace(0, self.fs/2, num=round(leng/2)+1) # frequency axis
        L = self.length/self.fs/np.log(freqs[1]/freqs[0])
        S = 2*np.sqrt(f/L)*np.exp(-1j*2*np.pi*f*L*(1-np.log(f/freqs[0])) + 1j*np.pi/4)
        S[0] = 0j
        out.values = Y*S
        return out

    def to_csvwav(self,filename):
        with open(filename+'.csv', 'w') as file:
            writer = csv.writer(file)
            writer.writerow(['desc',self.desc])
            writer.writerow(['fs',self.fs])
            writer.writerow(['unit',self.unit.format_babel()])
            writer.writerow(['cal',self.cal])
            writer.writerow(['dbfs',self.dbfs])
        write(filename+'.wav',int(round(self.fs)),self.raw)

    @classmethod
    def from_csvwav(cls,filename):
        out = cls()
        with open(filename+'.csv', 'r') as file:
            reader = csv.reader(file)
            for row in reader:
                if row[0]=='desc':
                    out.desc=row[1]
                if row[0]=='fs':
                    out.fs=int(row[1])
                if row[0]=='unit':
                    out.unit=ur.Unit(row[1])
                if row[0]=='cal':
                    out.cal=float(row[1])
                if row[0]=='dbfs':
                    out.dbfs=float(row[1])
        _, out._rawvalues = read(filename+'.wav')
        return out

    @property
    def raw(self):
        return self._rawvalues
    @raw.setter
    def raw(self,val):
        self._rawvalues = val
    @property
    def values(self):
        return self._rawvalues*self.dbfs/self.cal
    @values.setter
    def values(self,val):
        self._rawvalues = val*self.cal/self.dbfs
    @property
    def volts(self):
        return self._rawvalues*self.dbfs
    @volts.setter
    def volts(self,val):
        self._rawvalues = val/self.dbfs
    @property
    def time(self):
        return create_time(self.fs,length=len(self._rawvalues))
    @property
    def length(self):
        return len(self._rawvalues)
    @property
    def dur(self):
        return len(self._rawvalues)/self.fs

class Spectral_data:
    ''' Class that holds a set of values as function of evenly spaced
        frequencies. Usualy contains tranfert functions, spectral
        densities, etc.

        Frequencies are not stored. If needed they are constructed
        using sampling frequencies and length of the values array
        by calling the property freqs. 
    '''
    def __init__(self,desc='Spectral data',fs=1,unit=ur.Unit('1')):
        self.desc = desc
        self.unit = ur.Unit(unit)
        self.fs = fs
        self._values = np.array([])

    def plot(self,axestype='logdb',xlabel=None,ylabel=None):
        if axestype=='logdb':
            plt.subplot(2,1,1)
            plt.semilogx(self.freqs,20*np.log10(np.abs(self.values)))
            plt.xlabel('Freq (Hz)')
            plt.ylabel('20 Log |H|')
            plt.title(self.desc)
            plt.subplot(2,1,2)
            plt.semilogx(self.freqs,20*np.angle(self.values))
            plt.xlabel('Freq (Hz)')
            plt.ylabel('Arg(H)')

    def green(self):
        """ Compute the real inverse Fourier transform
            of this spectral data set
        """
        out = Signal(desc='IFFT of '+self.desc,
                fs=self.fs,
                unit=self.unit.format_babel())
        out.values=np.fft.irfft(self.values)
        return out

    def filterout(self,freqs):
        """ Cancels values below and above a given frequency
        """
        f = self.freqs
        amp = ((f>freqs[0]) & (f<freqs[1]))
        self._values = self._values*amp

    @property
    def values(self):
        return self._values
    @values.setter
    def values(self,val):
        self._values = val
    @property
    def freqs(self):
        return np.linspace(0, self.fs/2, num=len(self._values))

def picv(long):
    return np.hstack((np.zeros(long),1,np.zeros(long-1)))

def create_time1(fs,dur):
    return np.linspace(0,dur,int(round(dur*fs)))  # time axis

def create_time2(fs,length):
    return np.linspace(0,length/fs,length)  # time axis

def create_time(fs,dur=None,length=None):
    if dur==None and length==None:
        raise Exception('dur=duration in s or length=number of samples must be specified.')
    if dur!=None and length!=None:
        raise Exception("dur and length can't be both specified.")
    if dur!=None:
        return create_time1(fs,dur)
    else:
        return create_time2(fs,length)

def _apply_fades(s,fades):
    if fades[0]>0:
        s[0:fades[0]] = s[0:fades[0]] * ((-np.cos(np.arange(fades[0])/fades[0]*np.pi)+1) / 2)
    if fades[1]>0:
        s[-fades[1]:] = s[-fades[1]:] *  ((np.cos(np.arange(fades[1])/fades[1]*np.pi)+1) / 2)
    return s

def noise(fs, dur, out_amp, freqs, fades):
    """ Create band-limited noise """
    t = create_time(fs,dur=dur)
    leng = int(dur*fs)
    lengs2 = int(leng/2)
    f = fs*np.arange(lengs2+1,dtype=float)/leng
    amp = ((f>freqs[0]) & (f<freqs[1]))*np.sqrt(leng)
    phase  = 2*np.pi*(np.random.rand(lengs2+1)-0.5)
    fftx = amp*np.exp(1j*phase)
    s = out_amp*np.fft.irfft(fftx)
    s = _apply_fades(s,fades)
    return t,s

def tfe_welch(x, y, fs=None, nperseg=2**12,noverlap=None):
    """ Transfer function estimate (Welch's method)       
        Arguments and defaults :
        NFFT=None,
        Fs=None,
        detrend=None,
        window=None,
        noverlap=None,
        pad_to=None,
        sides=None,
        scale_by_freq=None
    """
    if type(x) != type(y):
        raise Exception('x and y must have the same type (numpy array or Signal object).')
    if type(x) == Signal:
        f, p = welch(x.values_in_unit , fs=x.fs, nperseg=nperseg, noverlap=noverlap )
        f, c = csd(y.values_in_unit ,x.values_in_unit, fs=x.fs, nperseg=nperseg, noverlap=noverlap)
        out = Spectral_data(desc='Transfer function between '+x.desc+' and '+y.desc,
                                fs=x.fs,
                                unit = y.unit+'/'+x.unit)
        out.values = c/p
        return out
    else:
        f, p = welch(x, fs=fs, nperseg=nperseg, noverlap=noverlap)
        f, c = csd(y, x, fs=fs, nperseg=nperseg, noverlap=noverlap)
    return f, c/p

def log_sweep(fs, dur, out_amp, freqs, fades):
    """ Create log swwep """
    L = dur/np.log(freqs[1]/freqs[0])
    t = create_time(fs, dur=dur)
    s = np.sin(2*np.pi*freqs[0]*L*np.exp(t/L))
    s = _apply_fades(s,fades)
    return t,out_amp*s

def tfe_farina(y, fs, freqs):
    """ Transfer function estimate
        Farina's method """
    leng = int(2**np.ceil(np.log2(len(y))))
    Y = np.fft.rfft(y,leng)/fs
    f = np.linspace(0, fs/2, num=round(leng/2)+1) # frequency axis
    L = len(y)/fs/np.log(freqs[1]/freqs[0])
    S = 2*np.sqrt(f/L)*np.exp(-1j*2*np.pi*f*L*(1-np.log(f/freqs[0])) + 1j*np.pi/4)
    S[0] = 0j
    H = Y*S
    return f, H

def plot_tfe(f, H):
    plt.subplot(2,1,1)
    plt.semilogx(f,20*np.log10(np.abs(H)))
    plt.xlabel('Freq (Hz)')
    plt.ylabel('20 Log |H|')
    plt.subplot(2,1,2)
    plt.semilogx(f,20*np.angle(H))
    plt.xlabel('Freq (Hz)')
    plt.ylabel('Arg(H)')

def smooth(in_array,l=20):
    ker = np.ones(l)/l
    return np.convolve(in_array,ker,mode='same')

# class Signalb(np.ndarray):
#     def __new__(cls, input_array, fs=44100, cal=1.0, dbfs=1.0, unit='V'):
#         obj = np.asarray(input_array).view(cls)
#         obj.fs = fs
#         obj.cal = cal
#         obj.dbfs = dbfs
#         obj.unit = unit
#         return obj

#     def __array_finalize__(self, obj):
#         print('In __array_finalize__:')
#         print('   self is %s' % repr(self))
#         print('   obj is %s' % repr(obj))
#         if obj is None: return
#         self.fs = getattr(obj, 'fs', None)
#         self.cal = getattr(obj, 'cal', None)
#         self.dbfs = getattr(obj, 'dbfs', None)
#         self.unit = getattr(obj, 'unit', None)

#     # def __array_wrap__(self, out_arr, context=None):
#     #     print('In __array_wrap__:')
#     #     print('   self is %s' % repr(self))
#     #     print('   arr is %s' % repr(out_arr))
#     #     # then just call the parent
#     #     return super(Signalb, self).__array_wrap__(self, out_arr, context)

#     @property
#     def values_in_unit(self):
#         return self.__array__()*self.dbfs/self.cal
#     @values_in_unit.setter
#     def values_in_unit(self,val):
#         self.__array__ = val*self.cal/self.dbfs
#     @property
#     def values_in_volts(self):
#         return self.__array__()*self.dbfs
#     @values_in_volts.setter
#     def values_in_volts(self,val):
#         self.__array__ = val/self.dbfs
#     @property
#     def values(self):
#         return self.__array__()
#     @values.setter
#     def values(self,val):
#         self = Signalb(val,fs=self.fs,cal=self.cal,unit=self.unit,dbfs=self.dbfs)


# Old version that doesn't use Signals
# def create_noise(fs, dur, out_amp, freqs, fades):
#     """ Create band-limited noise """
#     t = create_time(fs,dur=dur)
#     leng = int(dur * fs)
#     lengs2 = int(leng/2)
#     f = fs*np.arange(lengs2+1,dtype=float)/leng
#     amp = ((f>freqs[0]) & (f<freqs[1]))*np.sqrt(leng)
#     phase  = 2*np.pi*(np.random.rand(lengs2+1)-0.5)
#     fftx = amp*np.exp(1j*phase)
#     s = np.fft.irfft(fftx)
#     s = apply_fades(s,fades)
#     return t,out_amp*s<|MERGE_RESOLUTION|>--- conflicted
+++ resolved
@@ -127,12 +127,7 @@
             freq[1]
         """
         out = Spectral_data(desc='Transfert function between input log sweep and '+self.desc,
-<<<<<<< HEAD
                                 unit=self.unit/ur.V)
-=======
-                                fs=self.fs,
-                                unit=self.unit+'/V')
->>>>>>> e40a284a
         leng = int(2**np.ceil(np.log2(self.length)))
         Y = np.fft.rfft(self.values,leng)/self.fs
         f = np.linspace(0, self.fs/2, num=round(leng/2)+1) # frequency axis
