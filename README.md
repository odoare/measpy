# measpy - Measurements with Python

<<<<<<< HEAD
Contact: olivier.doare@ensta-paris.fr

measpy is a set of classes and methods to help the data acquisition and analysis of signals. It is mainly acoustics and vibrations oriented. This package is very recent, it is still incomplete and many bugs may appear.
=======
Contact : olivier.doare@ensta-paris.fr

measpy is a set of classes and methods to help the data acquisition and analysis of signals. It is mainly acoustics and vibrations oriented.
>>>>>>> 4891940d

The base classes are:
- ```Signal```: It is basically a class that contain a 1D numpy array, an a few other properties to describe the data as: sampling frequency, calibration and unit.
- ```Spectral```: A spectral data class that contains the complex amplitudes as a 1D numpy array for frequencies up to the Nyquist frequency, and some properties as sampling frequency, unit, description
- ```Measurement``` : A class that describe a data acquisition process, its outputs (Signal objects), its inputs (Signal objects)...
- ```Weighting``` : Weighting spectral functions (Not yet fully test/functionnal)

For now, these daq devices are implemented :
- Audio cards, via the ```sounddevice``` package,
- NI DAQ cards, via the ```nidaqmx``` package.

To import the package and perform data acquisition with sound cards:
```python
import measpy.audio as mp
```
This will import the classes ```mp.Measurement```, ```mp.Signal```, ```mp.Spectral``` and ```mp.Weighting```, plus some other function in ```mp.ms. ...```

## TODO

Things to improve, implement, fix:
- Many processing methods have to be implemented
- Improve plotting methods
- In/Out synchronization (implemented for audio acquisition, to be tested)
- More documentation
- More testing scripts
- GUI ?

## Usage example

Consider the following experiment:
- a white noise between 20Hz and 20kHz is sent to output 1 of the soundcard
- a pressure is acquired at input 1 (Unit pascals)
- an acceleration is acquired at input 2 (unit m/s^2)
- the sampling frequency is 44100Hz
- the calibration of signal conditionners are : 1V/pascal, 0.1V/(m/s^2)
- the soundcard input is 5V for a unit sample (input or output)
- the duration of the measurement is 5s

```python
import measpy.audio as mp
import matplotlib.pyplot as plt

M1 = mp.Measurement(out_sig='noise',
                    out_map=[1],
                    out_name=['Out1'],
                    out_desc=['Output noise'],
                    out_sig_freqs=[20.0,20000.0]
                    in_map=[1,2],
                    in_name=['Press','Acc']
                    in_desc=['Pressure at point A','Acceleration at point B'],
                    in_cal=[1.0,0.1],
                    in_unit=['Pa','m/s**2'],
                    in_dbfs=[5.0,5.0],
                    out_dbfs=[5.0,]
                    dur=5)
M1.run_measurement()
```

To plot the resulting data:
```python
M1.plot()
plt.show()
```

Save Measurement object into a pickle file:
```
M1.to_pickle('file.mck')
```

Load a measurement file into the Measurement object M2:
```python
M2=mp.Measurement.from_pickle('file.mck')
```
Other formats are possible : A combination of a cvs file and wave files, or a json+wave files. See from_csvwav() or from_jsonwav() methods.

Compute transfer functions:
```python
[f,H]= M1.tfe()
plt.plot(f,20*np.log10(np.abs(H)))
```
All the data is stored into the data property. It is basically a dict of signals, the keys being set by the in_desc and out_desc arguments when measurement is called. To plot only the measured pressure:
```python
M1.data['Press'].plot()
```

Calculate the power spectral density of the pressure (Welch's method on 2**12 points, 50% overlaping):
```python
PressPSD = M1.data['Press'].psd(nperseg=2**12)
```

```PressPSD``` is now a ```Spectral``` class object. It has its own methods. For instance, to plot the data:
```python
PressPSD.plot()
```

You might want to compute the transfer function between ```M1.data['Acc']``` and ```M1.data['Press']```:
```python
tfap = M1.data['Acc'].tfe_welch(M1.data['Press'],nperseg=2**12)
```

And use this ```Spectral``` object to compute the impulse response:
```python
Gap = tfap.irfft()
```

This could be done in one step:
```python
Gap = M1.data['Acc'].tfe_welch(M1.data['Press'],nperseg=2**12).irfft()
```

To remove frequencies below 20Hz and above 20kHz before computing the impulse:
```python
Gap = M1.data['Acc'].tfe_welch(M1.data['Press'],nperseg=2**12).filterout([20,20000]).irfft()
```

Units are preserved during the operations:
```python
print(Gap.unit)
```
should give something like pascal * second**2 / m<|MERGE_RESOLUTION|>--- conflicted
+++ resolved
@@ -1,14 +1,8 @@
 # measpy - Measurements with Python
 
-<<<<<<< HEAD
 Contact: olivier.doare@ensta-paris.fr
 
 measpy is a set of classes and methods to help the data acquisition and analysis of signals. It is mainly acoustics and vibrations oriented. This package is very recent, it is still incomplete and many bugs may appear.
-=======
-Contact : olivier.doare@ensta-paris.fr
-
-measpy is a set of classes and methods to help the data acquisition and analysis of signals. It is mainly acoustics and vibrations oriented.
->>>>>>> 4891940d
 
 The base classes are:
 - ```Signal```: It is basically a class that contain a 1D numpy array, an a few other properties to describe the data as: sampling frequency, calibration and unit.
